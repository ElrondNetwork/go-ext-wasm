#ifndef WASMER_H
#define WASMER_H

#include <stdarg.h>
#include <stdbool.h>
#include <stdint.h>
#include <stdlib.h>

/**
 * List of export/import kinds.
 */
enum wasmer_import_export_kind {
  WASM_FUNCTION,
  WASM_GLOBAL,
  WASM_MEMORY,
  WASM_TABLE,
};
typedef uint32_t wasmer_import_export_kind;

typedef enum {
  WASMER_OK = 1,
  WASMER_ERROR = 2,
} wasmer_result_t;

enum wasmer_value_tag {
  WASM_I32,
  WASM_I64,
  WASM_F32,
  WASM_F64,
};
typedef uint32_t wasmer_value_tag;

typedef struct {

} wasmer_module_t;

/**
 * Opaque pointer to `NamedExportDescriptor`.
 */
typedef struct {

} wasmer_export_descriptor_t;

typedef struct {
  const uint8_t *bytes;
  uint32_t bytes_len;
} wasmer_byte_array;

/**
 * Opaque pointer to `NamedExportDescriptors`.
 */
typedef struct {

} wasmer_export_descriptors_t;

/**
 * Opaque pointer to `wasmer_export_t`.
 */
typedef struct {

} wasmer_export_func_t;

typedef union {
  int32_t I32;
  int64_t I64;
  float F32;
  double F64;
} wasmer_value;

typedef struct {
  wasmer_value_tag tag;
  wasmer_value value;
} wasmer_value_t;

/**
 * Opaque pointer to `NamedExport`.
 */
typedef struct {

} wasmer_export_t;

typedef struct {

} wasmer_memory_t;

/**
 * Opaque pointer to `NamedExports`.
 */
typedef struct {

} wasmer_exports_t;

typedef struct {

} wasmer_global_t;

typedef struct {
  bool mutable_;
  wasmer_value_tag kind;
} wasmer_global_descriptor_t;

typedef struct {

} wasmer_import_descriptor_t;

typedef struct {

} wasmer_import_descriptors_t;

typedef struct {

} wasmer_import_func_t;

typedef struct {

} wasmer_import_object_t;

typedef struct {

} wasmer_table_t;

/**
 * Union of import/export value.
 */
typedef union {
  const wasmer_import_func_t *func;
  const wasmer_table_t *table;
  const wasmer_memory_t *memory;
  const wasmer_global_t *global;
} wasmer_import_export_value;

typedef struct {
  wasmer_byte_array module_name;
  wasmer_byte_array import_name;
  wasmer_import_export_kind tag;
  wasmer_import_export_value value;
} wasmer_import_t;

typedef struct {

} wasmer_instance_t;

typedef struct {

} wasmer_instance_context_t;

typedef struct {
  bool has_some;
  uint32_t some;
} wasmer_limit_option_t;

typedef struct {
  uint32_t min;
  wasmer_limit_option_t max;
} wasmer_limits_t;

typedef struct {

} wasmer_serialized_module_t;

typedef struct {

} wasmer_trampoline_buffer_builder_t;

typedef struct {

} wasmer_trampoline_callable_t;

typedef struct {

} wasmer_trampoline_buffer_t;

/**
 * Creates a new Module from the given wasm bytes.
 *
 * Returns `wasmer_result_t::WASMER_OK` upon success.
 *
 * Returns `wasmer_result_t::WASMER_ERROR` upon failure. Use `wasmer_last_error_length`
 * and `wasmer_last_error_message` to get an error message.
 */
wasmer_result_t wasmer_compile(wasmer_module_t **module,
                               uint8_t *wasm_bytes,
                               uint32_t wasm_bytes_len);

/**
 * Creates a new Module with gas limit from the given wasm bytes.
 * Returns `wasmer_result_t::WASMER_OK` upon success.
 * Returns `wasmer_result_t::WASMER_ERROR` upon failure. Use `wasmer_last_error_length`
 * and `wasmer_last_error_message` to get an error message.
 */
wasmer_result_t wasmer_compile_with_limit(wasmer_module_t **module,
                                          uint8_t *wasm_bytes,
                                          uint32_t wasm_bytes_len,
                                          uint64_t gas_limit);

/**
 * Gets export descriptor kind
 */
wasmer_import_export_kind wasmer_export_descriptor_kind(wasmer_export_descriptor_t *export_);

/**
 * Gets name for the export descriptor
 */
wasmer_byte_array wasmer_export_descriptor_name(wasmer_export_descriptor_t *export_descriptor);

/**
 * Gets export descriptors for the given module
 *
 * The caller owns the object and should call `wasmer_export_descriptors_destroy` to free it.
 */
void wasmer_export_descriptors(const wasmer_module_t *module,
                               wasmer_export_descriptors_t **export_descriptors);

/**
 * Frees the memory for the given export descriptors
 */
void wasmer_export_descriptors_destroy(wasmer_export_descriptors_t *export_descriptors);

/**
 * Gets export descriptor by index
 */
wasmer_export_descriptor_t *wasmer_export_descriptors_get(wasmer_export_descriptors_t *export_descriptors,
                                                          int idx);

/**
 * Gets the length of the export descriptors
 */
int wasmer_export_descriptors_len(wasmer_export_descriptors_t *exports);

/**
 * Calls a `func` with the provided parameters.
 * Results are set using the provided `results` pointer.
 *
 * Returns `wasmer_result_t::WASMER_OK` upon success.
 *
 * Returns `wasmer_result_t::WASMER_ERROR` upon failure. Use `wasmer_last_error_length`
 * and `wasmer_last_error_message` to get an error message.
 */
wasmer_result_t wasmer_export_func_call(const wasmer_export_func_t *func,
                                        const wasmer_value_t *params,
                                        unsigned int params_len,
                                        wasmer_value_t *results,
                                        unsigned int results_len);

/**
 * Sets the params buffer to the parameter types of the given wasmer_export_func_t
 *
 * Returns `wasmer_result_t::WASMER_OK` upon success.
 *
 * Returns `wasmer_result_t::WASMER_ERROR` upon failure. Use `wasmer_last_error_length`
 * and `wasmer_last_error_message` to get an error message.
 */
wasmer_result_t wasmer_export_func_params(const wasmer_export_func_t *func,
                                          wasmer_value_tag *params,
                                          uint32_t params_len);

/**
 * Sets the result parameter to the arity of the params of the wasmer_export_func_t
 *
 * Returns `wasmer_result_t::WASMER_OK` upon success.
 *
 * Returns `wasmer_result_t::WASMER_ERROR` upon failure. Use `wasmer_last_error_length`
 * and `wasmer_last_error_message` to get an error message.
 */
wasmer_result_t wasmer_export_func_params_arity(const wasmer_export_func_t *func, uint32_t *result);

/**
 * Sets the returns buffer to the parameter types of the given wasmer_export_func_t
 *
 * Returns `wasmer_result_t::WASMER_OK` upon success.
 *
 * Returns `wasmer_result_t::WASMER_ERROR` upon failure. Use `wasmer_last_error_length`
 * and `wasmer_last_error_message` to get an error message.
 */
wasmer_result_t wasmer_export_func_returns(const wasmer_export_func_t *func,
                                           wasmer_value_tag *returns,
                                           uint32_t returns_len);

/**
 * Sets the result parameter to the arity of the returns of the wasmer_export_func_t
 *
 * Returns `wasmer_result_t::WASMER_OK` upon success.
 *
 * Returns `wasmer_result_t::WASMER_ERROR` upon failure. Use `wasmer_last_error_length`
 * and `wasmer_last_error_message` to get an error message.
 */
wasmer_result_t wasmer_export_func_returns_arity(const wasmer_export_func_t *func,
                                                 uint32_t *result);

/**
 * Gets wasmer_export kind
 */
wasmer_import_export_kind wasmer_export_kind(wasmer_export_t *export_);

/**
 * Gets name from wasmer_export
 */
wasmer_byte_array wasmer_export_name(wasmer_export_t *export_);

/**
 * Gets export func from export
 */
const wasmer_export_func_t *wasmer_export_to_func(const wasmer_export_t *export_);

/**
 * Gets a memory pointer from an export pointer.
 *
 * Returns `wasmer_result_t::WASMER_OK` upon success.
 *
 * Returns `wasmer_result_t::WASMER_ERROR` upon failure. Use `wasmer_last_error_length`
 * and `wasmer_last_error_message` to get an error message.
 */
wasmer_result_t wasmer_export_to_memory(const wasmer_export_t *export_, wasmer_memory_t **memory);

/**
 * Frees the memory for the given exports
 */
void wasmer_exports_destroy(wasmer_exports_t *exports);

/**
 * Gets wasmer_export by index
 */
wasmer_export_t *wasmer_exports_get(wasmer_exports_t *exports, int idx);

/**
 * Gets the length of the exports
 */
int wasmer_exports_len(wasmer_exports_t *exports);

/**
 * Frees memory for the given Global
 */
void wasmer_global_destroy(wasmer_global_t *global);

/**
 * Gets the value stored by the given Global
 */
wasmer_value_t wasmer_global_get(wasmer_global_t *global);

/**
 * Returns a descriptor (type, mutability) of the given Global
 */
wasmer_global_descriptor_t wasmer_global_get_descriptor(wasmer_global_t *global);

/**
 * Creates a new Global and returns a pointer to it.
 * The caller owns the object and should call `wasmer_global_destroy` to free it.
 */
wasmer_global_t *wasmer_global_new(wasmer_value_t value, bool mutable_);

/**
 * Sets the value stored by the given Global
 */
void wasmer_global_set(wasmer_global_t *global, wasmer_value_t value);

/**
 * Gets export descriptor kind
 */
wasmer_import_export_kind wasmer_import_descriptor_kind(wasmer_import_descriptor_t *export_);

/**
 * Gets module name for the import descriptor
 */
wasmer_byte_array wasmer_import_descriptor_module_name(wasmer_import_descriptor_t *import_descriptor);

/**
 * Gets name for the import descriptor
 */
wasmer_byte_array wasmer_import_descriptor_name(wasmer_import_descriptor_t *import_descriptor);

/**
 * Gets import descriptors for the given module
 *
 * The caller owns the object and should call `wasmer_import_descriptors_destroy` to free it.
 */
void wasmer_import_descriptors(const wasmer_module_t *module,
                               wasmer_import_descriptors_t **import_descriptors);

/**
 * Frees the memory for the given import descriptors
 */
void wasmer_import_descriptors_destroy(wasmer_import_descriptors_t *import_descriptors);

/**
 * Gets import descriptor by index
 */
wasmer_import_descriptor_t *wasmer_import_descriptors_get(wasmer_import_descriptors_t *import_descriptors,
                                                          unsigned int idx);

/**
 * Gets the length of the import descriptors
 */
unsigned int wasmer_import_descriptors_len(wasmer_import_descriptors_t *exports);

/**
 * Frees memory for the given Func
 */
void wasmer_import_func_destroy(wasmer_import_func_t *func);

/**
 * Creates new func
 *
 * The caller owns the object and should call `wasmer_import_func_destroy` to free it.
 */
wasmer_import_func_t *wasmer_import_func_new(void (*func)(void *data),
                                             const wasmer_value_tag *params,
                                             unsigned int params_len,
                                             const wasmer_value_tag *returns,
                                             unsigned int returns_len);

/**
 * Sets the params buffer to the parameter types of the given wasmer_import_func_t
 *
 * Returns `wasmer_result_t::WASMER_OK` upon success.
 *
 * Returns `wasmer_result_t::WASMER_ERROR` upon failure. Use `wasmer_last_error_length`
 * and `wasmer_last_error_message` to get an error message.
 */
wasmer_result_t wasmer_import_func_params(const wasmer_import_func_t *func,
                                          wasmer_value_tag *params,
                                          unsigned int params_len);

/**
 * Sets the result parameter to the arity of the params of the wasmer_import_func_t
 *
 * Returns `wasmer_result_t::WASMER_OK` upon success.
 *
 * Returns `wasmer_result_t::WASMER_ERROR` upon failure. Use `wasmer_last_error_length`
 * and `wasmer_last_error_message` to get an error message.
 */
wasmer_result_t wasmer_import_func_params_arity(const wasmer_import_func_t *func, uint32_t *result);

/**
 * Sets the returns buffer to the parameter types of the given wasmer_import_func_t
 *
 * Returns `wasmer_result_t::WASMER_OK` upon success.
 *
 * Returns `wasmer_result_t::WASMER_ERROR` upon failure. Use `wasmer_last_error_length`
 * and `wasmer_last_error_message` to get an error message.
 */
wasmer_result_t wasmer_import_func_returns(const wasmer_import_func_t *func,
                                           wasmer_value_tag *returns,
                                           unsigned int returns_len);

/**
 * Sets the result parameter to the arity of the returns of the wasmer_import_func_t
 *
 * Returns `wasmer_result_t::WASMER_OK` upon success.
 *
 * Returns `wasmer_result_t::WASMER_ERROR` upon failure. Use `wasmer_last_error_length`
 * and `wasmer_last_error_message` to get an error message.
 */
wasmer_result_t wasmer_import_func_returns_arity(const wasmer_import_func_t *func,
                                                 uint32_t *result);

/**
 * Frees memory of the given ImportObject
 */
void wasmer_import_object_destroy(wasmer_import_object_t *import_object);

/**
 * Extends an existing import object with new imports
 */
wasmer_result_t wasmer_import_object_extend(wasmer_import_object_t *import_object,
                                            wasmer_import_t *imports,
                                            unsigned int imports_len);

/**
 * Creates a new empty import object.
 * See also `wasmer_import_object_append`
 */
wasmer_import_object_t *wasmer_import_object_new(void);

/**
 * Calls an instances exported function by `name` with the provided parameters.
 * Results are set using the provided `results` pointer.
 *
 * Returns `wasmer_result_t::WASMER_OK` upon success.
 *
 * Returns `wasmer_result_t::WASMER_ERROR` upon failure. Use `wasmer_last_error_length`
 * and `wasmer_last_error_message` to get an error message.
 */
wasmer_result_t wasmer_instance_call(wasmer_instance_t *instance,
                                     const char *name,
                                     const wasmer_value_t *params,
                                     uint32_t params_len,
                                     wasmer_value_t *results,
                                     uint32_t results_len);

/**
 * Gets the `data` field within the context.
 */
void *wasmer_instance_context_data_get(const wasmer_instance_context_t *ctx);

/**
 * Sets the `data` field of the instance context. This context will be
 * passed to all imported function for instance.
 */
void wasmer_instance_context_data_set(wasmer_instance_t *instance, void *data_ptr);

/**
 * Extracts the instance's context and returns it.
 */
const wasmer_instance_context_t *wasmer_instance_context_get(wasmer_instance_t *instance);

/**
 * Gets the memory within the context at the index `memory_idx`.
 * The index is always 0 until multiple memories are supported.
 */
const wasmer_memory_t *wasmer_instance_context_memory(const wasmer_instance_context_t *ctx,
                                                      uint32_t _memory_idx);

/**
 * Frees memory for the given Instance
 */
void wasmer_instance_destroy(wasmer_instance_t *instance);

/**
 * Gets Exports for the given instance
 *
 * The caller owns the object and should call `wasmer_exports_destroy` to free it.
 */
void wasmer_instance_exports(wasmer_instance_t *instance, wasmer_exports_t **exports);

uint64_t wasmer_instance_get_points_used(wasmer_instance_t *instance);

void wasmer_instance_set_points_used(wasmer_instance_t *instance, uint64_t new_gas);

/**
 * Creates a new Instance from the given wasm bytes and imports.
 *
 * Returns `wasmer_result_t::WASMER_OK` upon success.
 *
 * Returns `wasmer_result_t::WASMER_ERROR` upon failure. Use `wasmer_last_error_length`
 * and `wasmer_last_error_message` to get an error message.
 */
wasmer_result_t wasmer_instantiate(wasmer_instance_t **instance,
                                   uint8_t *wasm_bytes,
                                   uint32_t wasm_bytes_len,
                                   wasmer_import_t *imports,
                                   int imports_len);

/**
 * Gets the length in bytes of the last error.
 * This can be used to dynamically allocate a buffer with the correct number of
 * bytes needed to store a message.
 *
 * # Example
 *
 * ```c
 * int error_len = wasmer_last_error_length();
 * char *error_str = malloc(error_len);
 * ```
 */
int wasmer_last_error_length(void);

/**
 * Stores the last error message into the provided buffer up to the given `length`.
 * The `length` parameter must be large enough to store the last error message.
 *
 * Returns the length of the string in bytes.
 * Returns `-1` if an error occurs.
 *
 * # Example
 *
 * ```c
 * int error_len = wasmer_last_error_length();
 * char *error_str = malloc(error_len);
 * wasmer_last_error_message(error_str, error_len);
 * printf("Error str: `%s`\n", error_str);
 * ```
 */
int wasmer_last_error_message(char *buffer, int length);

/**
 * Gets the start pointer to the bytes within a Memory
 */
uint8_t *wasmer_memory_data(const wasmer_memory_t *mem);

/**
 * Gets the size in bytes of a Memory
 */
uint32_t wasmer_memory_data_length(wasmer_memory_t *mem);

/**
 * Frees memory for the given Memory
 */
void wasmer_memory_destroy(wasmer_memory_t *memory);

/**
 * Grows a Memory by the given number of pages.
 *
 * Returns `wasmer_result_t::WASMER_OK` upon success.
 *
 * Returns `wasmer_result_t::WASMER_ERROR` upon failure. Use `wasmer_last_error_length`
 * and `wasmer_last_error_message` to get an error message.
 */
wasmer_result_t wasmer_memory_grow(wasmer_memory_t *memory, uint32_t delta);

/**
 * Returns the current length in pages of the given memory
 */
uint32_t wasmer_memory_length(const wasmer_memory_t *memory);

/**
 * Creates a new Memory for the given descriptor and initializes the given
 * pointer to pointer to a pointer to the new memory.
 *
 * The caller owns the object and should call `wasmer_memory_destroy` to free it.
 *
 * Returns `wasmer_result_t::WASMER_OK` upon success.
 *
 * Returns `wasmer_result_t::WASMER_ERROR` upon failure. Use `wasmer_last_error_length`
 * and `wasmer_last_error_message` to get an error message.
 */
wasmer_result_t wasmer_memory_new(wasmer_memory_t **memory, wasmer_limits_t limits);

/**
 * Deserialize the given serialized module.
 *
 * Returns `wasmer_result_t::WASMER_OK` upon success.
 *
 * Returns `wasmer_result_t::WASMER_ERROR` upon failure. Use `wasmer_last_error_length`
 * and `wasmer_last_error_message` to get an error message.
 */
wasmer_result_t wasmer_module_deserialize(wasmer_module_t **module,
                                          const wasmer_serialized_module_t *serialized_module);

/**
 * Frees memory for the given Module
 */
void wasmer_module_destroy(wasmer_module_t *module);

/**
 * Given:
<<<<<<< HEAD
 * * A prepared `wasmer` import-object
 * * A compiled wasmer module
 *
=======
 *  A prepared `wasmer` import-object
 *  A compiled wasmer module
>>>>>>> 872c9a82
 * Instantiates a wasmer instance
 */
wasmer_result_t wasmer_module_import_instantiate(wasmer_instance_t **instance,
                                                 const wasmer_module_t *module,
                                                 const wasmer_import_object_t *import_object);

/**
 * Creates a new Instance from the given module and imports.
 *
 * Returns `wasmer_result_t::WASMER_OK` upon success.
 *
 * Returns `wasmer_result_t::WASMER_ERROR` upon failure. Use `wasmer_last_error_length`
 * and `wasmer_last_error_message` to get an error message.
 */
wasmer_result_t wasmer_module_instantiate(const wasmer_module_t *module,
                                          wasmer_instance_t **instance,
                                          wasmer_import_t *imports,
                                          int imports_len);

/**
 * Serialize the given Module.
 *
 * The caller owns the object and should call `wasmer_serialized_module_destroy` to free it.
 *
 * Returns `wasmer_result_t::WASMER_OK` upon success.
 *
 * Returns `wasmer_result_t::WASMER_ERROR` upon failure. Use `wasmer_last_error_length`
 * and `wasmer_last_error_message` to get an error message.
 */
wasmer_result_t wasmer_module_serialize(wasmer_serialized_module_t **serialized_module,
                                        const wasmer_module_t *module);

/**
 * Get bytes of the serialized module.
 */
wasmer_byte_array wasmer_serialized_module_bytes(const wasmer_serialized_module_t *serialized_module);

/**
 * Frees memory for the given serialized Module.
 */
void wasmer_serialized_module_destroy(wasmer_serialized_module_t *serialized_module);

/**
 * Transform a sequence of bytes into a serialized module.
 *
 * The caller owns the object and should call `wasmer_serialized_module_destroy` to free it.
 *
 * Returns `wasmer_result_t::WASMER_OK` upon success.
 *
 * Returns `wasmer_result_t::WASMER_ERROR` upon failure. Use `wasmer_last_error_length`
 * and `wasmer_last_error_message` to get an error message.
 */
wasmer_result_t wasmer_serialized_module_from_bytes(wasmer_serialized_module_t **serialized_module,
                                                    const uint8_t *serialized_module_bytes,
                                                    uint32_t serialized_module_bytes_length);

/**
 * Frees memory for the given Table
 */
void wasmer_table_destroy(wasmer_table_t *table);

/**
 * Grows a Table by the given number of elements.
 *
 * Returns `wasmer_result_t::WASMER_OK` upon success.
 *
 * Returns `wasmer_result_t::WASMER_ERROR` upon failure. Use `wasmer_last_error_length`
 * and `wasmer_last_error_message` to get an error message.
 */
wasmer_result_t wasmer_table_grow(wasmer_table_t *table, uint32_t delta);

/**
 * Returns the current length of the given Table
 */
uint32_t wasmer_table_length(wasmer_table_t *table);

/**
 * Creates a new Table for the given descriptor and initializes the given
 * pointer to pointer to a pointer to the new Table.
 *
 * The caller owns the object and should call `wasmer_table_destroy` to free it.
 *
 * Returns `wasmer_result_t::WASMER_OK` upon success.
 *
 * Returns `wasmer_result_t::WASMER_ERROR` upon failure. Use `wasmer_last_error_length`
 * and `wasmer_last_error_message` to get an error message.
 */
wasmer_result_t wasmer_table_new(wasmer_table_t **table, wasmer_limits_t limits);

/**
 * Adds a callinfo trampoline to the builder.
 */
uintptr_t wasmer_trampoline_buffer_builder_add_callinfo_trampoline(wasmer_trampoline_buffer_builder_t *builder,
                                                                   const wasmer_trampoline_callable_t *func,
                                                                   const void *ctx,
                                                                   uint32_t num_params);

/**
 * Adds a context trampoline to the builder.
 */
uintptr_t wasmer_trampoline_buffer_builder_add_context_trampoline(wasmer_trampoline_buffer_builder_t *builder,
                                                                  const wasmer_trampoline_callable_t *func,
                                                                  const void *ctx);

/**
 * Finalizes the trampoline builder into an executable buffer.
 */
wasmer_trampoline_buffer_t *wasmer_trampoline_buffer_builder_build(wasmer_trampoline_buffer_builder_t *builder);

/**
 * Creates a new trampoline builder.
 */
wasmer_trampoline_buffer_builder_t *wasmer_trampoline_buffer_builder_new(void);

/**
 * Destroys the trampoline buffer if not null.
 */
void wasmer_trampoline_buffer_destroy(wasmer_trampoline_buffer_t *buffer);

/**
 * Returns the callable pointer for the trampoline with index `idx`.
 */
const wasmer_trampoline_callable_t *wasmer_trampoline_buffer_get_trampoline(const wasmer_trampoline_buffer_t *buffer,
                                                                            uintptr_t idx);

/**
 * Returns the context added by `add_context_trampoline`, from within the callee function.
 */
void *wasmer_trampoline_get_context(void);

/**
 * Returns true for valid wasm bytes and false for invalid bytes
 */
bool wasmer_validate(const uint8_t *wasm_bytes, uint32_t wasm_bytes_len);

#endif /* WASMER_H */<|MERGE_RESOLUTION|>--- conflicted
+++ resolved
@@ -633,14 +633,8 @@
 
 /**
  * Given:
-<<<<<<< HEAD
- * * A prepared `wasmer` import-object
- * * A compiled wasmer module
- *
-=======
  *  A prepared `wasmer` import-object
  *  A compiled wasmer module
->>>>>>> 872c9a82
  * Instantiates a wasmer instance
  */
 wasmer_result_t wasmer_module_import_instantiate(wasmer_instance_t **instance,
